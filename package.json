--- conflicted
+++ resolved
@@ -1,10 +1,6 @@
 {
   "name": "@bcgsc/knowledgebase-schema",
-<<<<<<< HEAD
-  "version": "2.6.1",
-=======
   "version": "3.0.0",
->>>>>>> 0e2c4039
   "description": "",
   "bugs": {
     "email": "graphkb@bcgsc.ca"
